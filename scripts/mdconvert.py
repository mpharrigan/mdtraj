##############################################################################
# MDTraj: A Python Library for Loading, Saving, and Manipulating
#         Molecular Dynamics Trajectories.
# Copyright 2012-2013 Stanford University and the Authors
# 
# Authors: Robert McGibbon
# Contributors:
#
# MDTraj is free software: you can redistribute it and/or modify
# it under the terms of the GNU Lesser General Public License as
# published by the Free Software Foundation, either version 2.1
# of the License, or (at your option) any later version.
#
# This library is distributed in the hope that it will be useful,
# but WITHOUT ANY WARRANTY; without even the implied warranty of
# MERCHANTABILITY or FITNESS FOR A PARTICULAR PURPOSE.  See the
# GNU Lesser General Public License for more details.
# 
# You should have received a copy of the GNU Lesser General Public
# License along with MDTraj. If not, see <http://www.gnu.org/licenses/>.
##############################################################################


###############################################################################
# Imports
###############################################################################
from __future__ import print_function

import os
import sys
import glob
import warnings
import functools
import operator
from argparse import ArgumentParser

import numpy as np
import mdtraj as md
<<<<<<< HEAD
from mdtraj.core.trajectory import convert as _convert
=======
from mdtraj.trajectory import in_units_of, _parse_topology
>>>>>>> cd4d01c8
from mdtraj.utils.six import iteritems

###############################################################################
# Crappy class that should go elsewhere
###############################################################################

###############################################################################
# Globals
###############################################################################

<<<<<<< HEAD
formats = {'.dcd': md.formats.DCDTrajectoryFile,
           '.xtc': md.formats.XTCTrajectoryFile,
           '.trr': md.formats.TRRTrajectoryFile,
           '.binpos': md.formats.BINPOSTrajectoryFile,
           '.nc': md.formats.NetCDFTrajectoryFile,
           '.h5': md.formats.HDF5TrajectoryFile,
           '.lh5': md.formats.LH5TrajectoryFile,
           '.pdb': md.formats.PDBTrajectoryFile}
=======
formats = {'.dcd': md.DCDTrajectoryFile,
           '.xtc': md.XTCTrajectoryFile,
           '.trr': md.TRRTrajectoryFile,
           '.binpos': md.BINPOSTrajectoryFile,
           '.nc': md.NetCDFTrajectoryFile,
           '.netcdf': md.NetCDFTrajectoryFile,
           '.h5': md.HDF5TrajectoryFile,
           '.lh5': md.LH5TrajectoryFile,
           '.pdb': md.PDBTrajectoryFile}
>>>>>>> cd4d01c8

fields = {'.trr': ('xyz', 'time', 'step', 'box', 'lambda'),
          '.xtc': ('xyz', 'time', 'step', 'box'),
          '.dcd': ('xyz', 'cell_lengths', 'cell_angles'),
          '.nc': ('xyz', 'time', 'cell_lengths', 'cell_angles'),
          '.netcdf': ('xyz', 'time', 'cell_lengths', 'cell_angles'),
          '.binpos': ('xyz',),
          '.lh5': ('xyz', 'topology'),
          '.h5': ('xyz', 'time', 'cell_lengths', 'cell_angles',
                  'velocities', 'kineticEnergy', 'potentialEnergy',
                  'temperature', 'lambda', 'topology'),
          '.pdb': ('xyz', 'topology', 'cell_angles', 'cell_lengths')}

units = {'.xtc': 'nanometers',
         '.trr': 'nanometers',
         '.binpos': 'angstroms',
         '.nc': 'angstroms',
         '.netcdf': 'angstroms',
         '.dcd': 'angstroms',
         '.h5': 'nanometers',
         '.lh5': 'nanometers',
         '.pdb': 'angstroms'}

###############################################################################
# Utility Functions
###############################################################################


ext = lambda fn: os.path.splitext(fn)[1]


class _Warner(object):
    def __init__(self):
        self.active = True

    def __call__(self, msg):
        if self.active:
            print('Warning:', msg, file=sys.stderr)
warn = _Warner()


def index(str):
    if str.count(':') == 0:
        return int(str)

    elif str.count(':') == 1:
        start, end = [(None if e == '' else int(e)) for e in str.split(':')]
        step = None
    elif str.count(':') == 2:
        start, end, step = [(None if e == '' else int(e)) for e in str.split(':')]

    return slice(start, end, step)


###############################################################################
# Code
###############################################################################


def parse_args():
    """Parse the command line arguments and perform some validation on the
    arguments

    Returns
    -------
    args : argparse.Namespace
        The namespace containing the arguments
    """
    extensions = ', '.join(list(formats.keys()))
    parser = ArgumentParser(description='''Convert molecular dynamics
    trajectories between formats. The DCD, XTC, TRR, PDB, binpos, NetCDF,
    binpos, LH5, and HDF5 formats are supported (%s)''' % extensions)
    parser.add_argument('input', nargs='+', help='''path to one or more
                    trajectory files. Multiple trajectories, if supplied, will
                    be concatenated together in the output file in the order
                    supplied. all of the trajectories should be in the same
                    format. the format will be detected based on the file
                    extension''')
    required = parser.add_argument_group('required arguments')
    required.add_argument('-o', '--output', required=True,
                          help='''path to the save the output. the output
                          format will chosen based on the file extension
                          (%s)''' % extensions)
    # dirty hack to move the 'optional arguments' group to the end. such that
    # the 'required arguments' group shows up before it.
    parser._action_groups.append(parser._action_groups.pop(1))
    parser.add_argument('-c', '--chunk', default=1000, type=int,
                        help='''number of frames to read in at once. this
                        determines the memory requirements of this code.
                        default=1000''')
    parser.add_argument('-f', '--force', action='store_true',
                        help='''force overwrite if output already exsits''')
    parser.add_argument('-s', '--stride', default=1, type=int, help='''load
                        only every stride-th frame from the input file(s),
                        to subsample.''')
    parser.add_argument('-i', '--index', type=index, help='''load a *specific*
                        set of frames. flexible, but inefficient for a large
                        trajectory. specify your selection using (pythonic)
                        "slice notation" e.g. '-i N' to load the the Nth
                        frame, '-i -1' will load the last frame, '-i N:M to
                        load frames N to M, etc. see http://bit.ly/143kloq
                        for details on the notation''')
    parser.add_argument('-a', '--atom_indices',  type=str,
                        help='''load only specific atoms from the input file(s).
                        provide a path to file containing a space, tab or
                        newline separated list of the (zero-based) integer
                        indices corresponding to the atoms you wish to keep.''')
    parser.add_argument('-t', '--topology', type=str, help='''path to a
                        PDB/prmtop file. this will be used to parse the topology
                        of the system. it's optional, but useful. if specified,
                        it enables you to output the coordinates of your
                        dcd/xtc/trr/netcdf/binpos as a PDB file. If you\'re
                        converting *to* .h5, the topology will be stored
                        inside the h5 file.''')

    args = parser.parse_args()

    if not args.force and os.path.exists(args.output):
        parser.error('file exists: %s' % args.output)

    # rebuild the input list, doing any glob expansions
    # necessary
    input = []
    for fn in args.input:
        if not os.path.exists(fn):
            if '*' in fn:
                input.extend(glob.glob(fn))
            else:
                parser.error('No such file: %s' % fn)
        elif os.path.isdir(fn):
            parser.error('%s: Is a directory' % fn)
        elif not os.path.isfile(fn):
            parser.error('%s: Is not a file' % fn)
        else:
            input.append(fn)
    args.input = input

    for fn in args.input:
        if not ext(fn) in formats:
            parser.error("%s: '%s' is not a known extension" % (fn, ext(fn)))

    extensions = list(map(ext, args.input))
    if any(e != extensions[0] for e in extensions):
        parser.error("all input trajectories do not have the same extension")

    if not ext(args.output) in formats:
        parser.error("%s: '%s' is not a known extension" % (args.output,
                     ext(args.output)))

    if args.atom_indices is not None and not os.path.isfile(args.atom_indices):
        parser.error('no such file: %s' % fn)

    if args.stride <= 0:
        parser.error('stride must be positive')
    if args.chunk <= 0:
        parser.error('chunk must be positive')

    if args.index and len(args.input) > 1:
        parser.error('index notation only allowed with a single input trajectory')
    if args.index and args.stride != 1:
        parser.error('stride and index selections are incompatible')
    if args.index is not None:
        args.chunk = None

    if args.topology is not None and not os.path.isfile(args.topology):
        parser.error('no such file: %s' % args.topology)

    if ((args.topology is None and not all(ext(e) in ['.h5', '.lh5', '.pdb'] for e in args.input))
                and ext(args.output) in ['.h5', '.lh5', '.pdb']):
        parser.error('to output a %s file, you need to supply a topology (-t, or --topology)' % ext(args.output))

    if args.chunk is not None and (args.chunk % args.stride != 0):
        parser.error('--stride must be a divisor of --chunk')

    return args


def main(args, verbose=True):
    """Run the main script.

    Parameters
    ----------
    args : argparse.Namespace
        The collected command line arguments
    """
    if args.atom_indices is not None:
        atom_indices = np.loadtxt(args.atom_indices, int)
    else:
        atom_indices = None

    out_x = ext(args.output)
    out_units = units[out_x]
    out_fields = fields[out_x]
    OutFileFormat = formats[out_x]

    in_x = ext(args.input[0])
    InFileFormat = formats[in_x]

    if args.topology is not None:
<<<<<<< HEAD
        topology = md.formats.PDBTrajectoryFile(args.topology).topology
=======
        topology = _parse_topology(args.topology)
>>>>>>> cd4d01c8
    else:
        topology = None

    if topology is not None and atom_indices is not None:
        topology = topology.subset(atom_indices)

    n_total = 0
    if args.index is not None:
        assert len(args.input) == 1
        # when chunk is None, we load up ALL of the frames. this isn't
        # strictly necessary, and it costs more memory, but it's ALOT
        # harder to get the code correct when we need to use data[start:end]
        # notation when all of the data isn't loaded up at once. it's easy
        # for hdf5 and netcdf, but for the others...
        assert args.chunk is None

    # this is the normal invocation pattern, but for PDBTrajectoryFile it's
    # different
    outfile_factory = functools.partial(OutFileFormat, args.output, 'w',
                        force_overwrite=args.force)

    with outfile_factory() as outfile:
        for fn in args.input:
            assert in_x == ext(fn)
            with InFileFormat(fn, 'r') as infile:

                while True:
                    data, in_units, n_frames = read(infile, args.chunk, stride=args.stride,
                                                    atom_indices=atom_indices)
                    if n_frames == 0:
                        break

                    if topology is not None:
                        # if the user supplied a topology, we should probably
                        # do some simple checks
                        if data['xyz'].shape[1] != topology._numAtoms:
                            warnings.warn('sdsfsd!!!!')
                        data['topology'] = topology

                    # if they want a specific set of frames, get those
                    # with slice notation
                    if args.index is not None:
                        _data = {}
                        for k, v in iteritems(data):
                            if isinstance(v, np.ndarray):
                                # we don't want the dimensionality to go deficient
                                if isinstance(args.index, int):
                                    _data[k] = v[np.newaxis, args.index]
                                else:
                                    _data[k] = v[args.index]
                            elif isinstance(v, md.Topology):
                                _data[k] = v
                            else:
                                raise RuntineError()
                        data = _data
                        print(list(data.keys()))
                        n_frames = len(data['xyz'])

                    convert(data, in_units, out_units, out_fields)
                    write(outfile, data)
                    n_total += n_frames

                    if verbose:
                        sys.stdout.write('\rconverted %d frames, %d atoms' % (n_total, data['xyz'].shape[1]))
                        sys.stdout.flush()

    if verbose:
        print(' ')


def write(outfile, data):
    """Write data out to a file

    This is a small wrapper around the native write() method on the
    XXXTRajectoryFile objects that is necessary to make sure we pass the
    right arguments in the right position

    Parameters
    ----------
    outfile : TrajectoryFile
        An open trajectory file with a write() method
    data : dict
        A dict with the data to write in it.
    """
    if isinstance(outfile, md.formats.XTCTrajectoryFile):
        outfile.write(data.get('xyz', None), data.get('time', None),
                      data.get('step', None), data.get('box', None))

    elif isinstance(outfile, md.formats.TRRTrajectoryFile):
        outfile.write(data.get('xyz', None), data.get('time', None),
                      data.get('step', None), data.get('box', None),
                      data.get('lambd', None))

    elif isinstance(outfile, md.formats.DCDTrajectoryFile):
        outfile.write(data.get('xyz', None), data.get('cell_lengths', None),
                      data.get('cell_angles', None))

    elif isinstance(outfile, md.formats.BINPOSTrajectoryFile):
        outfile.write(data.get('xyz', None))

    elif isinstance(outfile, md.formats.PDBTrajectoryFile):
        lengths, angles = None, None
        for i, frame in enumerate(data.get('xyz')):
            if 'cell_lengths' in data:
                lengths = data['cell_lengths'][i]
            if 'cell_angles' in data:
                angles = data['cell_angles'][i]
                
            outfile.write(frame, data.get('topology', None), i, lengths, angles)

    elif isinstance(outfile, md.formats.NetCDFTrajectoryFile):
        outfile.write(data.get('xyz', None), data.get('time', None),
                      data.get('cell_lengths', None), data.get('cell_angles', None))

    elif isinstance(outfile, md.formats.HDF5TrajectoryFile):
        outfile.write(data.get('xyz', None), data.get('time', None),
                      data.get('cell_lengths', None), data.get('cell_angles', None),
                      data.get('velocities', None), data.get('kineticEnergy', None),
                      data.get('potentialEnergy', None), data.get('temperature', None),
                      data.get('lambda', None))
        if outfile.topology is None:
            # only want to write the topology once if we're chunking
            outfile.topology = data.get('topology', None)

    elif isinstance(outfile, md.formats.LH5TrajectoryFile):
        outfile.write(data.get('xyz', None))
        if outfile.topology is None:
            # only want to write the topology once if we're chunking
            outfile.topology = data.get('topology', None)
    else:
        raise RuntimeError()


def read(infile, chunk, stride, atom_indices):
    """Read data from the infile.

    This is a small wrapper around the read() method on the XXXTrajectoryFile
    that performs the read and then puts the results in a little dict. It also
    returns the distance units that the file uses.
    """
    if not isinstance(infile, md.formats.PDBTrajectoryFile):
        _data = infile.read(chunk, stride=stride, atom_indices=atom_indices)

    if isinstance(infile, md.formats.PDBTrajectoryFile):
        if infile.closed:
            # signal that we're done reading this pdb
            return None, None, 0

        if atom_indices is None:
            atom_indices = slice(None)
            topology = infile.topology
        else:
            topology = infile.topology.subset(atom_indices)

        data = {'xyz': infile.positions[::stride, atom_indices, :],
                'topology': topology}
        if infile.unitcell_lengths is not None:
            data['cell_lengths'] =np.array([infile.unitcell_lengths] * len(data['xyz']))
            data['cell_angles'] = np.array([infile.unitcell_angles] * len(data['xyz']))
        in_units = 'angstroms'
        infile.close()

    elif isinstance(infile, md.formats.XTCTrajectoryFile):
        data = dict(zip(fields['.xtc'], _data))
        in_units = 'nanometers'

    elif isinstance(infile, md.formats.TRRTrajectoryFile):
        data = dict(zip(fields['.trr'], _data))
        in_units = 'nanometers'

    elif isinstance(infile, md.formats.DCDTrajectoryFile):
        data = dict(zip(fields['.dcd'], _data))
        in_units = 'angstroms'

    elif isinstance(infile, md.formats.BINPOSTrajectoryFile):
        data = {'xyz': _data}
        in_units = 'angstroms'

<<<<<<< HEAD
    elif isinstance(infile, md.formats.NetCDFTrajectoryFile):
        data = dict(zip(fields['.nc'], _data))
=======
    elif isinstance(infile, md.NetCDFTrajectoryFile):
        data = dict(zip(fields['.nc'], _data))  # this only works when the entries of .nc and .netcdf are identical in 'fields'
>>>>>>> cd4d01c8
        in_units = 'angstroms'

    elif isinstance(infile, md.formats.HDF5TrajectoryFile):
        data = dict(zip(fields['.h5'], _data))
        data['topology'] = infile.topology  # need to hack this one in manually
        if atom_indices is not None:
            data['topology'] = data['topology'].subset(atom_indices)
        in_units = 'nanometers'

    elif isinstance(infile, md.formats.LH5TrajectoryFile):
        data = {'xyz': _data}
        data['topology'] = infile.topology  # need to hack this one in manually
        if atom_indices is not None:
            data['topology'] = data['topology'].subset(atom_indices)
        in_units = 'nanometers'

    else:
        raise RuntimeError

    data = dict((k, v) for k, v in data.items() if v is not None)
    return data, in_units, (0 if 'xyz' not in data else len(data['xyz']))


def convert(data, in_units, out_units, out_fields):
    # do unit conversion
    if 'xyz' in out_fields and 'xyz' in data:
        data['xyz'] = in_units_of(data['xyz'], in_units, out_units, inplace=True)
    if 'box' in out_fields:
        if 'box' in data:
            data['box'] = in_units_of(data['box'], in_units, out_units, inplace=True)
        elif 'cell_angles' in data and 'cell_lengths' in data:
            a, b, c = data['cell_lengths'].T
            alpha, beta, gamma = data['cell_angles'].T
            data['box'] = np.dstack(md.utils.unitcell.lengths_and_angles_to_box_vectors(a, b, c, alpha, beta, gamma))
            data['box'] = in_units_of(data['box'], in_units, out_units, inplace=True)
            del data['cell_lengths']
            del data['cell_angles']

    if 'cell_lengths' in out_fields:
        if 'cell_lengths' in data:
            data['cell_lengths'] = in_units_of(data['cell_lengths'], in_units, out_units, inplace=True)
        elif 'box' in data:
            a, b, c, alpha, beta, gamma = md.utils.unitcell.box_vectors_to_lengths_and_angles(data['box'][:, 0], data['box'][:, 1], data['box'][:, 2])
            data['cell_lengths'] = np.vstack((a, b, c)).T
            data['cell_angles'] = np.vstack((alpha, beta, gamma)).T
            data['cell_lengths'] = in_units_of(data['cell_lengths'], in_units, out_units, inplace=True)
            del data['box']

    ignored_keys = ["'%s'" % s for s in set(data) - set(out_fields)]
    formated_fields = ', '.join("'%s'" % o for o in out_fields)
    if len(ignored_keys) > 0:
        warn('%s data from input file(s) will be discarded. '
             'output format only supports fields: %s' % (', '.join(ignored_keys),
                                                         formated_fields))
        warn.active = False

    return data

def entry_point():
    args = parse_args()
    main(args)
    
if __name__ == '__main__':
    entry_point()<|MERGE_RESOLUTION|>--- conflicted
+++ resolved
@@ -36,11 +36,8 @@
 
 import numpy as np
 import mdtraj as md
-<<<<<<< HEAD
-from mdtraj.core.trajectory import convert as _convert
-=======
-from mdtraj.trajectory import in_units_of, _parse_topology
->>>>>>> cd4d01c8
+from mdtraj.core.trajectory import_parse_topology
+from mdtraj.utils import in_units_of
 from mdtraj.utils.six import iteritems
 
 ###############################################################################
@@ -51,26 +48,15 @@
 # Globals
 ###############################################################################
 
-<<<<<<< HEAD
 formats = {'.dcd': md.formats.DCDTrajectoryFile,
            '.xtc': md.formats.XTCTrajectoryFile,
            '.trr': md.formats.TRRTrajectoryFile,
            '.binpos': md.formats.BINPOSTrajectoryFile,
            '.nc': md.formats.NetCDFTrajectoryFile,
+           '.netcdf': md.formats.NetCDFTrajectoryFile,
            '.h5': md.formats.HDF5TrajectoryFile,
            '.lh5': md.formats.LH5TrajectoryFile,
            '.pdb': md.formats.PDBTrajectoryFile}
-=======
-formats = {'.dcd': md.DCDTrajectoryFile,
-           '.xtc': md.XTCTrajectoryFile,
-           '.trr': md.TRRTrajectoryFile,
-           '.binpos': md.BINPOSTrajectoryFile,
-           '.nc': md.NetCDFTrajectoryFile,
-           '.netcdf': md.NetCDFTrajectoryFile,
-           '.h5': md.HDF5TrajectoryFile,
-           '.lh5': md.LH5TrajectoryFile,
-           '.pdb': md.PDBTrajectoryFile}
->>>>>>> cd4d01c8
 
 fields = {'.trr': ('xyz', 'time', 'step', 'box', 'lambda'),
           '.xtc': ('xyz', 'time', 'step', 'box'),
@@ -270,11 +256,7 @@
     InFileFormat = formats[in_x]
 
     if args.topology is not None:
-<<<<<<< HEAD
-        topology = md.formats.PDBTrajectoryFile(args.topology).topology
-=======
         topology = _parse_topology(args.topology)
->>>>>>> cd4d01c8
     else:
         topology = None
 
@@ -453,13 +435,8 @@
         data = {'xyz': _data}
         in_units = 'angstroms'
 
-<<<<<<< HEAD
     elif isinstance(infile, md.formats.NetCDFTrajectoryFile):
         data = dict(zip(fields['.nc'], _data))
-=======
-    elif isinstance(infile, md.NetCDFTrajectoryFile):
-        data = dict(zip(fields['.nc'], _data))  # this only works when the entries of .nc and .netcdf are identical in 'fields'
->>>>>>> cd4d01c8
         in_units = 'angstroms'
 
     elif isinstance(infile, md.formats.HDF5TrajectoryFile):
