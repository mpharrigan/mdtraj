##############################################################################
# MDTraj: A Python Library for Loading, Saving, and Manipulating
#         Molecular Dynamics Trajectories.
# Copyright 2012-2013 Stanford University and the Authors
#
# Authors: Kyle A. Beauchamp
# Contributors:
#
# MDTraj is free software: you can redistribute it and/or modify
# it under the terms of the GNU Lesser General Public License as
# published by the Free Software Foundation, either version 2.1
# of the License, or (at your option) any later version.
#
# This library is distributed in the hope that it will be useful,
# but WITHOUT ANY WARRANTY; without even the implied warranty of
# MERCHANTABILITY or FITNESS FOR A PARTICULAR PURPOSE.  See the
# GNU Lesser General Public License for more details.
#
# You should have received a copy of the GNU Lesser General Public
# License along with MDTraj. If not, see <http://www.gnu.org/licenses/>.
##############################################################################

import numpy as np
import mdtraj as md
from mdtraj.testing import get_fn, eq, DocStringFormatTester, skipif
from mdtraj.formats import mol2
from mdtraj.utils import enter_temp_directory
import tarfile
import pickle
import os
import numpy as np
import scipy.sparse
import subprocess
doc = DocStringFormatTester(mol2)


def test_load_mol2():
    trj = md.load(get_fn('imatinib.mol2'))
    ref_trj = md.load(get_fn('imatinib.pdb'))
    eq(trj.xyz, ref_trj.xyz)
    
    ref_top, ref_bonds = ref_trj.top.to_dataframe()
    top, bonds = trj.top.to_dataframe()
    eq(bonds, ref_bonds)

<<<<<<< HEAD
@skipif(os.environ.get("TRAVIS", None) == 'true', "Skip testing of entire FreeSolv database on Travis.")
def test_load_freesolv_gaffmol2_vs_sybylmol2_vs_obabelpdb():
    with enter_temp_directory():        
        
        tar_filename = "freesolve_v0.3.tar.bz2"
        tar = tarfile.open(get_fn(tar_filename), mode="r:bz2")
        tar.extractall()
        tar.close()
        
        database = pickle.load(open("./v0.3/database.pickle"))
        
        for key in database:
            gaff_filename = "./v0.3/mol2files_gaff/%s.mol2" % key
            pdb_filename = "./v0.3/mol2files_gaff/%s.pdb" % key
            sybyl_filename = "./v0.3/mol2files_sybyl/%s.mol2" % key
            
            cmd = "obabel -imol2 %s -opdb > %s 2>/dev/null" % (sybyl_filename, pdb_filename)
            os.system(cmd)
            #with open(os.devnull, 'wb') as devnull:
            #    subprocess.check_call(['obabel', '-imol2', sybyl_filename, '-opdb', pdb_filename], stderr=subprocess.STDOUT)
            
            
            t_pdb = md.load(pdb_filename)
            t_gaff = md.load(gaff_filename)
            t_sybyl = md.load(sybyl_filename)
            
            eq(t_pdb.n_atoms, t_gaff.n_atoms)
            eq(t_pdb.n_atoms, t_sybyl.n_atoms)
            
            eq(t_pdb.n_frames, t_gaff.n_frames)
            eq(t_pdb.n_frames, t_gaff.n_frames)
            
            eq(t_pdb.xyz, t_gaff.xyz, decimal=4)
            eq(t_pdb.xyz, t_sybyl.xyz, decimal=4)

            top_pdb, bonds_pdb = t_pdb.top.to_dataframe()
            top_gaff, bonds_gaff = t_gaff.top.to_dataframe()
            top_sybyl, bonds_sybyl = t_sybyl.top.to_dataframe()
            
            eq(top_sybyl.name.values, top_pdb.name.values)
            # eq(top_gaff.name.values, top_sybyl.name.values)  # THEY CAN HAVE DIFFERENT NAMES, so this isn't TRUE!
            def make_bonds_comparable(bond_array):
                n_bonds = len(bond_array)
                data = np.ones(n_bonds)
                i = bond_array[:, 0]
                j = bond_array[:, 1]
                matrix = scipy.sparse.coo_matrix((data, (i, j)), shape=(t_pdb.n_atoms, t_pdb.n_atoms)).toarray()
                return matrix + matrix.T  # Symmetrize to account for (a ~ b) versus (b ~ a)
            
            bond_matrix_pdb = make_bonds_comparable(bonds_pdb)
            bond_matrix_gaff = make_bonds_comparable(bonds_gaff)
            bond_matrix_sybyl = make_bonds_comparable(bonds_sybyl)
            
            eq(bond_matrix_pdb, bond_matrix_gaff)
            eq(bond_matrix_pdb, bond_matrix_sybyl)
=======
  # Third row from mol2 file copied below, used in testing.
  #       3 N1          8.5150   -0.1620    1.3310 n3        1 LIG     -0.732600

def test_mol2_dataframe():
    top, bonds = mol2.mol2_to_dataframes(get_fn("imatinib.mol2"))
    eq(top.name[2], "N1")
    eq(top.atype[2], "n3")
    eq(top.resName[2], "LIG")
    eq(float(top.charge[2]), -0.732600)
>>>>>>> f69a843e
<|MERGE_RESOLUTION|>--- conflicted
+++ resolved
@@ -43,7 +43,6 @@
     top, bonds = trj.top.to_dataframe()
     eq(bonds, ref_bonds)
 
-<<<<<<< HEAD
 @skipif(os.environ.get("TRAVIS", None) == 'true', "Skip testing of entire FreeSolv database on Travis.")
 def test_load_freesolv_gaffmol2_vs_sybylmol2_vs_obabelpdb():
     with enter_temp_directory():        
@@ -99,7 +98,7 @@
             
             eq(bond_matrix_pdb, bond_matrix_gaff)
             eq(bond_matrix_pdb, bond_matrix_sybyl)
-=======
+
   # Third row from mol2 file copied below, used in testing.
   #       3 N1          8.5150   -0.1620    1.3310 n3        1 LIG     -0.732600
 
@@ -108,5 +107,4 @@
     eq(top.name[2], "N1")
     eq(top.atype[2], "n3")
     eq(top.resName[2], "LIG")
-    eq(float(top.charge[2]), -0.732600)
->>>>>>> f69a843e
+    eq(float(top.charge[2]), -0.732600)